--- conflicted
+++ resolved
@@ -15,12 +15,8 @@
 
 import abc
 from enum import Enum
-<<<<<<< HEAD
 from pathlib import Path
-from pydantic import BaseModel, Field, root_validator, validator
-=======
-from pydantic import model_validator, ConfigDict, BaseModel, Field
->>>>>>> 36b9f8bf
+from pydantic import field_validator, model_validator, ConfigDict, BaseModel, Field
 import random
 from typing import Literal, Callable, ClassVar
 import mtenn.combination
@@ -147,14 +143,15 @@
 
     model_type: Literal[ModelType.INVALID] = ModelType.INVALID
 
-
     # Random seed optional for reproducibility
     rand_seed: int | None = Field(
         None, type=int, description="Random seed to set for Python, PyTorch, and NumPy."
     )
 
     # Model weights
-    model_weights: dict | None = Field(None, type=dict, description="Model weights.")
+    model_weights: dict | None = Field(
+        None, type=dict, description="Model weights.", exclude=True
+    )
     weights_path: Path | None = Field(
         None,
         type=Path,
@@ -256,9 +253,7 @@
     )
     model_config = ConfigDict(validate_assignment=True)
 
-        fields = {"model_weights": {"exclude": True}}
-
-    @validator("weights_path")
+    @field_validator("weights_path")
     def check_weights_path_exists(cls, v):
         # Just make sure it exists
         if (v is not None) and (not v.exists()):
@@ -612,7 +607,6 @@
         if num_layers == 1:
             # update self with the new values
             self.__dict__.update(values)
-            
 
         # Adjust any length 1 list to be the right length
         for p, list_len in list_lens.items():
@@ -788,7 +782,7 @@
 
         return values
 
-    @validator("interaction_graph")
+    @field_validator("interaction_graph")
     def check_interaction_graph_str(cls, v):
         """
         Validator to make sure that an appropriate str was passed.
